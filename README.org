

* Multifidelity networked surrogates

A set of routines to enable construction of completely unstructured multifidelity surrogate models for fusing multiple information sources. For a detailed background of how it works please see

- Gorodetsky, Alex A., John D. Jakeman, and Gianluca Geraci. "MFNets: data efficient all-at-once learning of multifidelity surrogates as directed networks of information sources." Computational Mechanics 68.4 (2021): 741-758. http://arxiv.org/abs/2008.02672

For the autogenerated documentation (using [[https://pdoc3.github.io/pdoc/][pdoc]]) please see [[www.alexgorodetsky.com/mfnets_surrogate_code/net.html][here]].

** Dependencies
   
This library depends on

- [[https://www.numpy.org][NumPy]]
- [[https://www.scipy.org][SciPy]] 
- [[https://networkx.github.io/documentation/stable/index.html][NetworkX]]
- [[https://sandialabs.github.io/pyapprox/index.html][PyApprox]] (optional for L1 regularization)
- [[https://pytorch.org][PyTorch]]
- [[https://pyro.ai][Pyro]]
- Pandas

** Usage

The main routines are in =net.py=, =net_torch.py= and =net_pyro.py=. The latter two utilize PyTorch for enabling arbitrary node and edge models, and provide a probabilistic inference capability, respectively. There are tests in =test_mfnet.py= and in =test_mfnet_torch.py=. 

Essentially, the process for building and training a surrogate has two steps

1. Setup a network
2. Train a network

** Detailed example numpy simplified
   A multifidelity surrogate is defined by a set of functions along the nodes and edges. Each of these functions can be user specified.
   Below is an example of using linear functions along the nodes and edges for the case where training data comes form eight information sources.

   #+BEGIN_SRC python
def lin(param, xinput):
    """A linear parametric model 

    Parameters
    ----------
    param : np.ndarray (nparams)
       The parameters of the model

    xinput : np.ndarray (nsamples,nparams)
       The independent variables of the model

    Returns
    -------
    vals : np.ndarray (nsamples)
      Evaluation of the linear model

    grad : np.ndarray (nsamples,nparams)
      gradient of the linear model with respect to the model parameters
    """
    print(param.shape,xinput.shape)
    one = np.ones((xinput.shape[0], 1))
    grad = np.concatenate((one, xinput), axis=1)
    return param[0] + np.dot(param[1:], xinput.T), grad
   #+END_SRC

   Next we setup a network for the surrogates
   #+BEGIN_SRC python 
def make_graph_8(nnode_param=2, nedge_param=2, linfunc=lin):
    """A graph with 8 nodes

    3 -> 7 -> 8
              ^
              |
         1 -> 4
            / ^
           /  |
    2 -> 5 -> 6
    """

    graph = nx.DiGraph()

    pnodes = np.random.randn(10, nnode_param)
    pedges = np.random.randn(8, nedge_param)

    for node in range(1, 9):
        graph.add_node(node, param=pnodes[node-1], func=linfunc)

    graph.add_edge(1, 4, param=pedges[0, :], func=linfunc)
    graph.add_edge(2, 5, param=pedges[1, :], func=linfunc)
    graph.add_edge(5, 6, param=pedges[2, :], func=linfunc)
    graph.add_edge(6, 4, param=pedges[3, :], func=linfunc)
    graph.add_edge(3, 7, param=pedges[4, :], func=linfunc)
    graph.add_edge(7, 8, param=pedges[5, :], func=linfunc)
    graph.add_edge(4, 8, param=pedges[6, :], func=linfunc)
    graph.add_edge(5, 4, param=pedges[7, :], func=linfunc)

    roots = set([1, 2, 3])
    return graph, roots
   #+END_SRC

   Next, we convert the graph into a multifidelity surrogate. 
   #+BEGIN_SRC python 
from net import MFSurrogate
num_nodes = 8
graph, roots = make_graph_8(2, 2, linfunc=lin)

surr = MFSurrogate(graph, roots) # create the surrogate
param0 = surr.get_param() # get the initial parameters (randomized)

# The script below is training
# all_nodes -> list of node indices for which data is available
# input_train -> list of input features for the nodes in all_nodes
# ouput_train -> list of the output for each of the nodes
# std         -> list of standard deviations of the errors for each of the training sets
surr_learned = surr.train(param0, all_nodes, input_train, output_train, std, niters=400, verbose=False, warmup=True)

# Get evaluations of the highest fidelity model
# samples should be some inputs at which to evaluate the model
evals_hf = surr_learned.forward(samples, num_nodes)
evals_surr = surr_learned.get_evals() # can also get all the fidelity evaluations at *samples*
   #+END_SRC

   To clarify the training function signature , below I reproduce the documentation of the function
   #+BEGIN_SRC python 
    def train(self, param0in, nodes, xtrain, ytrain, stdtrain, niters=200,
              func=least_squares,
              verbose=False, warmup=True, opts=dict()):
        """Train the multifidelity surrogate.

        This is the main entrance point for data-driven training.

        Parameters
        ----------
        param0in : np.ndarray (nparams)
            The initial guess for the parameters

        nodes : list
            A list of nodes for which data is available

        xtrain : list
            A list of input features for each node in *nodes*

        ytrain : list
            A list of output values for each node in *nodes*

        stdtrain : float
            The standard devaition for data for each node in *nodes*

        niters : integer
            The number of optimization iterations

        func : callable
            A scalar valued objective function with the signature

            ``func(target, predicted) ->  val (float), grad (np.ndarray)``

            where ``target`` is a np.ndarray of shape (nobs)
            containing the observations and ``predicted`` is a np.ndarray of
            shape (nobs) containing the model predictions of the observations

        verbose : integer
            The verbosity level

        warmup : boolean
            Specify whether or not to progressively find a good guess before
            optimizing

        Returns
        -------
        Upon completion of this function, the parameters of the graph are set
        to the values that best fit the data, as defined by *func*
        """
   ...
   #+END_SRC



** Detailed example PyTorch
   
The PyTorch interface to MFNets provides significant flexibility to have arbitrary functional representations of nodes and edges.

Here we provide an example of using a PyTorch enabled MFNET. First the graph is defined, with each node and edge having a =func= attribute which defines the model. In the below example they are all linear models, but they can be any PyTorch model.


   Next we setup a network for the surrogates
   #+BEGIN_SRC python 
def make_graph_8():
    """A graph with 8 nodes

    3 -> 7 -> 8
              ^
              |
         1 -> 4
            / ^
           /  |
    2 -> 5 -> 6
    """

    graph = nx.DiGraph()

    dinput = 1
    for node in range(1, 9):
        graph.add_node(node, func=torch.nn.Linear(dinput, 1, bias=True))

    graph.add_edge(1, 4, func=torch.nn.Linear(dinput, 1, bias=True))
    graph.add_edge(2, 5, func=torch.nn.Linear(dinput, 1, bias=True))
    graph.add_edge(5, 6, func=torch.nn.Linear(dinput, 1, bias=True))
    graph.add_edge(6, 4, func=torch.nn.Linear(dinput, 1, bias=True))
    graph.add_edge(3, 7, func=torch.nn.Linear(dinput, 1, bias=True))
    graph.add_edge(7, 8, func=torch.nn.Linear(dinput, 1, bias=True))
    graph.add_edge(4, 8, func=torch.nn.Linear(dinput, 1, bias=True))
    graph.add_edge(5, 4, func=torch.nn.Linear(dinput, 1, bias=True))

    roots = set([1, 2, 3])
    return graph, roots
   #+END_SRC

Next, the output of the graph is used to initialize an MFNet 

#+BEGIN_SRC python 
graph, roots = make_graph_8()        
mfsurr = MFNetTorch(graph, roots)
#+END_SRC 

One can evaluate any sequence of nodes at any inputs. For instance, let us evaluate the 2nd and 4th nodes at random locations 

#+BEGIN_SRC python 

xtwo = torch.rand(10, 1)
xfour = torch.rand(4, 1) 
y = mfsurr([xtwo, xfour], [2, 4]) # outputs a list of tensors representing the outputs

#+END_SRC

Training the model is similarly easy. First we setup loss functions corresponding to each node via 

#+BEGIN_SRC python 

loss_fns = construct_loss_funcs(mfsurr) # list of loss functions ordered by node

#+END_SRC

Then training proceeds using a list of PyTorch =DataLoader= instances (for an example see [here](mfnets_surrogates/test_mfnet_torch.py))

#+BEGIN_SRC python 

xtrain_two = torch.rand(4, 1)
xtrain_four = torch.rand(8, 1) 

# Create random data for demonstration purposes
ytrain_two = xtrain_two.flatten()**2  
ytain_four = xtrain_four.flatten() + 2 

# ArrayDataset defined in net_torch
dataset2 = ArrayDataset(xtrain_two, ytrain_two)
dataset4 = ArrayDataset(xtrain_four, ytrain_four)

data_loaders = [torch.utils.data.DataLoader(dataset2, batch_size=4, shuffle=False),
                torch.utils.data.DataLoader(dataset4, batch_size=8, shuffle=False)]

# get the loss functions corresponding to nodes 2 and 4
loss_fn_use = [loss_fn[1], loss_fn[3]]

# train 
mfsurr.train(data_loaders, [2, 4], loss_fn_use)

#+END_SRC

The unit test can be run with
#+BEGIN_SRC unix 
python -m unittest test_mfnet_torch.py -v
#+END_SRC

** Detailed example Pyro 
  The PyTorch example showed how to train a deterministic MFNet that does not account for the uncertainty in the node and edge functions that remains due to insufficient data. For this, we can use the Pyro probabilistic programming language. The setup for the graph is identical to the PyTorch example. However, we now instantiate the model as

#+BEGIN_SRC python 

# variance of noisy output is now a new parameter input
model = MFNetProbModel(graph, roots, noise_var=1e-2) 
#+END_SRC

Being a probabilistic model, evaluations at the same locations yield different results 

#+BEGIN_SRC python 
xtwo = torch.rand(10, 1)
xfour = torch.rand(4, 1) 


# The two evaluations are different!
y_sample = model([xtwo, xfour], [2, 4]) 
y_sample = model([xtwo, xfour], [2, 4])
#+END_SRC

Multiple inference algorithms are possible. Please see the command line utility =mfnet_cmd.py= for examples of how to run different algorithms. The data setup is identical as for the PYTorch training. However, the training procedure itself is different. For example, to run the NUTS sampler and generate predictive evaluations, one would use

#+BEGIN_SRC python
from pyro.infer import MCMC, NUTS, Predictive, 

nuts_kernel = NUTS(model, full_mass=True)
mcmc = MCMC(
    nuts_kernel,
    num_samples=5000,
    warmup_steps=1000,
    num_chains=1,
)

# Run the inference 
mcmc.run(X, target_nodes, Y)

# Get the samples
param_samples = mcmc.get_samples()

# Convert samples to pandas dataframe for future processing
df = samples_to_pandas(param_samples)

# Create a predictive model which uses the samples from the posterior
predictive = Predictive(model,  mcmc.get_samples())

# Evaluate the model over all samples from MCMC
predicted_vals = predictive([xtwo, xfour], [2, 4])

#+END_SRC

Similarly, to run a stochastic variational inference (SVI) procedure would would do 

#+BEGIN_SRC python
from pyro.infer import MCMC, NUTS, Predictive, SVI, Trace_ELBO

adam_params = {"lr": 0.005, "betas": (0.95, 0.999)}

optimizer = Adam(adam_params)

# variational distribution, e.g., full multivariate gaussian
guide = AutoMultivariateNormal(model)

# Run the inference
svi = SVI(model, guide, optimizer, loss=Trace_ELBO())
num_steps = 1000
for step in range(num_steps):
    elbo = svi.step(X, target_nodes, Y)
    if step % 100 == 0:
        logging.info(f"Iteration {step}\t Elbo loss: {elbo}")



# Create a predictive model which uses the samples from the variational distribution
num_samples = 10000
predictive = Predictive(model, guide=guide, num_samples=num_samples)
pred = predictive([xtwo, xfour], [2, 4])


# Get the samples of the parameters
param_samples = {k: v.reshape(num_samples) 
                 for k,v in pred.items() if k[:3] != "obs"}
df = samples_to_pandas(param_samples)

# Get the samples of the values
vals = {k: v for k,v in pred.items() if k[:3] == "obs"} 
#+END_SRC
   
** Citation

Please cite the following paper if you find this code to be useful

- Gorodetsky, Alex A., John D. Jakeman, and Gianluca Geraci. "MFNets: data efficient all-at-once learning of multifidelity surrogates as directed networks of information sources." Computational Mechanics 68.4 (2021): 741-758.



** TODOS 
   - Add unit tests for the Pyro interface 
   - Ensure multi-output works with Pyro
   - Update cmdline_yaml with the pyro interface 
   - Add a simpler MCMC interface for pyro
   - Update README with the new interface.
<<<<<<< HEAD
   - CMDLINE_YAML has scaling setup for the regression, but need to set it up for the sampling
=======
   - Training for the MAP estimate with AutoDelta doesnt work
>>>>>>> c3f8ee3a
** More information

 Author: Alex Gorodetsky 

 Contact: [[mailto:goroda@umich.edu][goroda@umich.edu]]

 Copyright (c) 2020 Alex Gorodetsky  

 License: MIT
<|MERGE_RESOLUTION|>--- conflicted
+++ resolved
@@ -369,11 +369,8 @@
    - Update cmdline_yaml with the pyro interface 
    - Add a simpler MCMC interface for pyro
    - Update README with the new interface.
-<<<<<<< HEAD
-   - CMDLINE_YAML has scaling setup for the regression, but need to set it up for the sampling
-=======
+   - cmdline_yaml has scaling setup for the regression, but need to set it up for the sampling
    - Training for the MAP estimate with AutoDelta doesnt work
->>>>>>> c3f8ee3a
 ** More information
 
  Author: Alex Gorodetsky 
